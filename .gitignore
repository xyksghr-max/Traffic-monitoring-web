.venv
*.pt
.env
.vscode
<<<<<<< HEAD
**/__pycache__
=======
__pycache__/
>>>>>>> d65d1ba1
.ipynb_checkpoints
.DS_Store
data/
outputs/
logs/
*.log
*.ckpt<|MERGE_RESOLUTION|>--- conflicted
+++ resolved
@@ -1,16 +1,2 @@
 .venv
-*.pt
-.env
-.vscode
-<<<<<<< HEAD
-**/__pycache__
-=======
-__pycache__/
->>>>>>> d65d1ba1
-.ipynb_checkpoints
-.DS_Store
-data/
-outputs/
-logs/
-*.log
-*.ckpt+*.pt