--- conflicted
+++ resolved
@@ -7,11 +7,6 @@
 import time
 from dataclasses import dataclass
 from typing import Any, Dict, List, Sequence
-<<<<<<< HEAD
-import math
-=======
->>>>>>> d65d1ba1
-from dotenv import load_dotenv
 
 from loguru import logger
 from openai import OpenAI
@@ -132,99 +127,11 @@
                 f"- class={det.get('class')} confidence={det.get('confidence', 0):.2f} bbox={bbox}"
             )
 
-<<<<<<< HEAD
-        def _summarize_group(group: Dict[str, Any]) -> str:
-            bbox = group.get("bbox", [0, 0, 0, 0])
-            x1, y1, x2, y2 = bbox if len(bbox) == 4 else (0, 0, 0, 0)
-            width = max(float(x2) - float(x1), 1.0)
-            height = max(float(y2) - float(y1), 1.0)
-            area = width * height
-
-            indices = group.get("memberIndices") or []
-            selected: List[Dict[str, Any]] = []
-            for idx in indices:
-                if isinstance(idx, int) and 0 <= idx < len(detections):
-                    selected.append(detections[idx])
-
-            if not selected:
-                # Fallback: include objects whose center lies within the group bbox
-                for det in detections:
-                    db = det.get("bbox", [])
-                    if len(db) != 4:
-                        continue
-                    cx = (float(db[0]) + float(db[2])) / 2.0
-                    cy = (float(db[1]) + float(db[3])) / 2.0
-                    if x1 <= cx <= x2 and y1 <= cy <= y2:
-                        selected.append(det)
-
-            centers: List[tuple[float, float]] = []
-            for det in selected:
-                db = det.get("bbox", [])
-                if len(db) != 4:
-                    continue
-                centers.append(
-                    ((float(db[0]) + float(db[2])) / 2.0, (float(db[1]) + float(db[3])) / 2.0)
-                )
-
-            distances: List[float] = []
-            for i in range(len(centers)):
-                for j in range(i + 1, len(centers)):
-                    dx = centers[i][0] - centers[j][0]
-                    dy = centers[i][1] - centers[j][1]
-                    distances.append(math.hypot(dx, dy))
-
-            avg_spacing = sum(distances) / len(distances) if distances else None
-            min_spacing = min(distances) if distances else None
-            density = (len(selected) / area * 10000.0) if area > 0 else None
-
-            vehicle_classes = {"car", "bus", "truck", "motorcycle", "bicycle"}
-            pedestrian_classes = {"person"}
-
-            vehicle_centers: List[tuple[float, float]] = []
-            pedestrian_centers: List[tuple[float, float]] = []
-            for det, center in zip(selected, centers):
-                cls = str(det.get("class"))
-                if cls in vehicle_classes:
-                    vehicle_centers.append(center)
-                if cls in pedestrian_classes:
-                    pedestrian_centers.append(center)
-
-            ped_vehicle_min_dist: float | None = None
-            if vehicle_centers and pedestrian_centers:
-                pv_distances = [
-                    math.hypot(vc[0] - pc[0], vc[1] - pc[1])
-                    for vc in vehicle_centers
-                    for pc in pedestrian_centers
-                ]
-                if pv_distances:
-                    ped_vehicle_min_dist = min(pv_distances)
-
-            summary_parts = [
-                f"groupIndex={group.get('groupIndex')}",
-                f"count={group.get('objectCount')}",
-                f"classes={group.get('classes')}",
-                f"bbox={bbox}",
-            ]
-            if density is not None:
-                summary_parts.append(f"density={density:.2f}/1e4px")
-            if avg_spacing is not None:
-                summary_parts.append(f"avgSpacing={avg_spacing:.1f}px")
-            if min_spacing is not None:
-                summary_parts.append(f"minSpacing={min_spacing:.1f}px")
-            summary_parts.append(f"vehicles={len(vehicle_centers)}")
-            summary_parts.append(f"pedestrians={len(pedestrian_centers)}")
-            if ped_vehicle_min_dist is not None:
-                summary_parts.append(f"pedVehicleMinDist={ped_vehicle_min_dist:.1f}px")
-            return "- " + " ".join(summary_parts)
-
-        group_lines = [_summarize_group(group) for group in groups]
-=======
         group_lines = []
         for group in groups:
             group_lines.append(
-                f"- groupIndex={group.get('groupIndex')} count={group.get('objectCount')} classes={group.get('classes')} bbox={group.get('bbox')}"
+                f"- groupId={group.get('groupId')} count={group.get('objectCount')} classes={group.get('classes')} bbox={group.get('bbox')}"
             )
->>>>>>> d65d1ba1
 
         summary = "\n".join(obj_lines) or "无检测目标"
         group_summary = "\n".join(group_lines) or "无对象聚集"
