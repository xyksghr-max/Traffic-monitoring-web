--- conflicted
+++ resolved
@@ -77,9 +77,6 @@
 
 ### 1. 环境准备
 
-<<<<<<< HEAD
-=======
-## 环境准备
 1. 安装 Python 3.10 及以上。
 2. 创建虚拟环境并安装依赖：
    ```bash
@@ -109,7 +106,7 @@
 
 ## 启动方式
 开发阶段可直接运行 Flask 内置服务器：
->>>>>>> 292573e0
+
 ```bash
 # 克隆项目
 git clone <repository-url>
